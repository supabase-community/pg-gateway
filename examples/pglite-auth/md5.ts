import net from 'node:net';
import { PGlite } from '@electric-sql/pglite';
import {
  type BackendError,
  PostgresConnection,
  createPreHashedPassword,
} from 'pg-gateway';

const db = new PGlite();

const server = net.createServer((socket) => {
  const connection = new PostgresConnection(socket, {
    serverVersion: '16.3 (PGlite 0.2.0)',
    auth: {
      method: 'md5',
      getPreHashedPassword({ username }) {
        return createPreHashedPassword(username, 'postgres');
      },
    },
    async onStartup() {
      // Wait for PGlite to be ready before further processing
      await db.waitReady;
    },
    async onMessage(data, { isAuthenticated }) {
      // Only forward messages to PGlite after authentication
      if (!isAuthenticated) {
        return;
      }

<<<<<<< HEAD
      // Forward raw message to PGlite
      const responseData = await db.execProtocolRaw(data);
      connection.sendData(responseData);

      return true;
=======
      // Forward raw message to PGlite and send response to client
      return await db.execProtocolRaw(data);
>>>>>>> b3817414
    },
  });

  socket.on('end', () => {
    console.log('Client disconnected');
  });
});

server.listen(5432, () => {
  console.log('Server listening on port 5432');
});<|MERGE_RESOLUTION|>--- conflicted
+++ resolved
@@ -27,16 +27,8 @@
         return;
       }
 
-<<<<<<< HEAD
-      // Forward raw message to PGlite
-      const responseData = await db.execProtocolRaw(data);
-      connection.sendData(responseData);
-
-      return true;
-=======
       // Forward raw message to PGlite and send response to client
       return await db.execProtocolRaw(data);
->>>>>>> b3817414
     },
   });
 
